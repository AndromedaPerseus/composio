import datetime
import json
import typing as t
from itertools import chain
from pathlib import Path
from typing import Any, Dict, List

import langchain_core
from composio_crewai import Action, App, ComposioToolSet
from crewai import Agent, Task
from pydantic import BaseModel, Field

from composio import Composio
from composio.local_tools.local_workspace.workspace.actions.create_workspace import (
    CreateWorkspaceResponse,
)
<<<<<<< HEAD
from composio_swe.composio_swe.config.config_store import IssueConfig
from composio_swe.composio_swe.config.prompts import (
    swe_agent_goal,
    swe_agent_role,
    swe_expected_output,
)
=======
from python.composio_swe.composio_swe.config.config_store import IssueConfig
>>>>>>> a24108c9

from .base_swe_agent import BaseSWEAgent
from .prompts import AGENT_BACKSTORY_TMPL, ISSUE_DESC_TMPL, REVIEWER_BACKSTORY_TMPL
from .utils import get_llm, logger


LOGS_DIR_NAME_PREFIX = "coder_agent_logs"
AGENT_LOGS_JSON_PATH = "agent_logs.json"


class CoderAgentArgs(BaseModel):
    agent_role: str = Field(
        default=swe_agent_role,
        description="role of the agent",
    )
    agent_goal: str = Field(
        default=swe_agent_goal,
        description="goal for the agent",
    )
    task_expected_output: str = Field(
        default=swe_expected_output,
        description="expected output of the agent task",
    )
    agent_backstory_tmpl: str = Field(
        default=AGENT_BACKSTORY_TMPL,
        description="backstory template for the agent to work on",
    )
    reviewer_backstory_tmpl: str = Field(
        default=REVIEWER_BACKSTORY_TMPL,
        description="backstory template for the reviewer agent to work on",
    )
    issue_description_tmpl: str = Field(default=ISSUE_DESC_TMPL)
    agent_logs_dir: Path = Field(..., description="logs for agent")
    is_benchmark: bool = Field(default=False, description="is running for benchmark")


class CoderAgent(BaseSWEAgent):
    def __init__(self, args: CoderAgentArgs):
        # initialize logs and history logs path
        self.args = args

        # initialize composio toolset
        local_workspace_tool_set = ComposioToolSet().get_actions(
            actions=[Action.LOCALWORKSPACE_WORKSPACESTATUSACTION]
        )
        cmd_manager_tool_set = ComposioToolSet().get_tools(apps=[App.CMDMANAGERTOOL])
        history_keeper_tool_set = ComposioToolSet().get_tools(apps=[App.HISTORYKEEPER])
        self.composio_toolset = list(
            chain(
                local_workspace_tool_set, cmd_manager_tool_set, history_keeper_tool_set
            )
        )
        self.composio_client = Composio()

        # initialize agent-related different prompts
        self.agent_role = self.args.agent_role
        self.agent_goal = self.args.agent_goal
        self.expected_output = self.args.task_expected_output
        self.agent_backstory_tmpl = args.agent_backstory_tmpl
        self.reviewer_backstory_tmpl = args.reviewer_backstory_tmpl
        self.issue_description_tmpl = args.issue_description_tmpl

        # initialize agent logs and history dict
        self.agent_logs_dir = args.agent_logs_dir
        self.task_output_logs = self.agent_logs_dir / Path(
            AGENT_LOGS_JSON_PATH + datetime.datetime.now().strftime("%m_%d_%Y_%H_%M_%S")
        )
        self.agent_logs: Dict[str, Any] = {}
        self.current_logs: List[Any] = []
        self.is_benchmark = args.is_benchmark

    def save_history(self, instance_id):
        self.agent_logs[instance_id] = self.current_logs
        with open(self.task_output_logs, "w", encoding="utf-8") as f:
            f.write(json.dumps(self.agent_logs))

    def add_in_logs(self, step_output):
        if isinstance(step_output, langchain_core.agents.AgentFinish):
            self.current_logs.append(
                {
                    "agent_action": "agent_finish",
                    "agent_output": step_output.return_values,
                }
            )
        if isinstance(step_output, list) and step_output:
            agent_action_with_tool_out = step_output[0]
            if isinstance(
                agent_action_with_tool_out[0], langchain_core.agents.AgentAction
            ):
                agent_action = agent_action_with_tool_out[0]
                tool_out = (
                    agent_action_with_tool_out[1]
                    if len(agent_action_with_tool_out) > 1
                    else None
                )
                self.current_logs.append(
                    {"agent_action": agent_action.json(), "tool_output": tool_out}
                )
            else:
                logger.info(
                    "type of step_output: %s", type(agent_action_with_tool_out[0])
                )
        else:
            logger.info("type is not list: %s", type(step_output))

    def run(self, issue_config: IssueConfig, workspace_id: t.Optional[str] = None):
        llm = get_llm()
        repo_name = issue_config.repo_name
        if not repo_name:
            raise ValueError("no repo-name configuration is found")
        if not issue_config.issue_id:
            raise ValueError("no git-issue configuration is found")

        if not workspace_id:
            start_time = datetime.datetime.now()
            workspace_create_resp = CreateWorkspaceResponse.model_validate(
                self.composio_client.actions.execute(
                    action=Action.LOCALWORKSPACE_CREATEWORKSPACEACTION, params={}
                )
            )
            workspace_id = workspace_create_resp.workspace_id
            workspace_creation_time = datetime.datetime.now() - start_time
            print(
                "workspace is created, workspace-id is: %s, creation time: %s",
                workspace_id,
                workspace_creation_time,
            )

            start_time = datetime.datetime.now()
            self.composio_client.actions.execute(
                action=Action.CMDMANAGERTOOL_GITHUBCLONECMD,
                params={
                    "workspace_id": workspace_id,
                    "repo_name": issue_config.repo_name,
                    "base_commit": issue_config.base_commit_id,
                },
            )
<<<<<<< HEAD
        )
        workspace_id = workspace_create_resp.workspace_id
        logger.info("workspace is created, workspace-id is: %s", workspace_id)
        git_clone_response = self.composio_client.actions.execute(
            action=Action.CMDMANAGERTOOL_GITHUBCLONECMD,
            params={
                "workspace_id": workspace_id,
                "repo_name": self.issue_config.repo_name,
                "branch_name": self.issue_config.base_commit_id,
            },
        )
        issue_added_instruction = self.issue_description_tmpl.format(
            issue=self.issue_config.issue_desc,
            issue_id=self.issue_config.issue_id,
            repo_name_dir="/" + self.repo_name.split("/")[-1].strip(),
=======
            git_clone_time = datetime.datetime.now() - start_time
            print("git clone completed, time taken: %s", git_clone_time)

        issue_added_instruction = self.issue_description_tmpl.format(
            issue=issue_config.issue_desc, issue_id=issue_config.issue_id
>>>>>>> a24108c9
        )
        backstory_added_instruction = self.agent_backstory_tmpl.format(
            workspace_id=workspace_id,
            repo_name=repo_name,
            repo_name_dir="/" + repo_name.split("/")[-1].strip(),
            base_commit=issue_config.base_commit_id,
        )
        # reviewer_backstory_added_instruction = self.reviewer_backstory_tmpl.format(
        #     issue_id=issue_config.issue_id,
        #     issue=issue_config.issue_desc,
        #     repo_name=repo_name,
        #     repo_name_dir="/" + repo_name.split("/")[-1].strip(),
        # )

        swe_agent = Agent(
            role=self.agent_role,
            goal=self.agent_goal,
            backstory=backstory_added_instruction,
            verbose=True,
            tools=self.composio_toolset,
            llm=llm,
            memory=True,
            cache=False,
            step_callback=self.add_in_logs,
        )

        coding_task = Task(
            description=issue_added_instruction,
            agent=swe_agent,
            expected_output=self.expected_output,
        )

<<<<<<< HEAD
=======
        # reviewer_agent = Agent(
        #     role="You are the best reviewer. You think carefully and step by step take action.",
        #     goal="Review the patch and make sure it fixes the issue.",
        #     backstory=reviewer_backstory_added_instruction,
        #     verbose=True,
        #     llm=llm,
        #     memory=True,
        #     step_callback=self.add_in_logs,
        #     allow_delegation=True,
        # )

        # review_task = Task(
        #     description="Review the patch and make sure it fixes the issue.",
        #     agent=reviewer_agent,
        #     context=[coding_task],
        #     expected_output="The patch is ready to be submitted to the repo.",
        # )

        # crew = Crew(
        #     agents=[swe_agent, reviewer_agent],
        #     tasks=[coding_task, review_task],
        #     memory=True,
        # )
        # crew.kickoff()
>>>>>>> a24108c9
        coding_task.execute()
        print("Getting patch")
        get_patch_resp = self.composio_client.actions.execute(
            action=Action.CMDMANAGERTOOL_GETPATCHCMD,
            params={"workspace_id": workspace_id},
        )
        print(f"Final Patch: {get_patch_resp[0][1]}")
        self.current_logs.append(
            {
                "agent_action": "final_patch",
                "agent_output": get_patch_resp[0][1],
            }
        )
        self.save_history(issue_config.issue_id)<|MERGE_RESOLUTION|>--- conflicted
+++ resolved
@@ -14,16 +14,14 @@
 from composio.local_tools.local_workspace.workspace.actions.create_workspace import (
     CreateWorkspaceResponse,
 )
-<<<<<<< HEAD
-from composio_swe.composio_swe.config.config_store import IssueConfig
+
 from composio_swe.composio_swe.config.prompts import (
     swe_agent_goal,
     swe_agent_role,
     swe_expected_output,
 )
-=======
+
 from python.composio_swe.composio_swe.config.config_store import IssueConfig
->>>>>>> a24108c9
 
 from .base_swe_agent import BaseSWEAgent
 from .prompts import AGENT_BACKSTORY_TMPL, ISSUE_DESC_TMPL, REVIEWER_BACKSTORY_TMPL
@@ -161,29 +159,11 @@
                     "base_commit": issue_config.base_commit_id,
                 },
             )
-<<<<<<< HEAD
-        )
-        workspace_id = workspace_create_resp.workspace_id
-        logger.info("workspace is created, workspace-id is: %s", workspace_id)
-        git_clone_response = self.composio_client.actions.execute(
-            action=Action.CMDMANAGERTOOL_GITHUBCLONECMD,
-            params={
-                "workspace_id": workspace_id,
-                "repo_name": self.issue_config.repo_name,
-                "branch_name": self.issue_config.base_commit_id,
-            },
-        )
-        issue_added_instruction = self.issue_description_tmpl.format(
-            issue=self.issue_config.issue_desc,
-            issue_id=self.issue_config.issue_id,
-            repo_name_dir="/" + self.repo_name.split("/")[-1].strip(),
-=======
             git_clone_time = datetime.datetime.now() - start_time
             print("git clone completed, time taken: %s", git_clone_time)
 
         issue_added_instruction = self.issue_description_tmpl.format(
             issue=issue_config.issue_desc, issue_id=issue_config.issue_id
->>>>>>> a24108c9
         )
         backstory_added_instruction = self.agent_backstory_tmpl.format(
             workspace_id=workspace_id,
@@ -216,33 +196,6 @@
             expected_output=self.expected_output,
         )
 
-<<<<<<< HEAD
-=======
-        # reviewer_agent = Agent(
-        #     role="You are the best reviewer. You think carefully and step by step take action.",
-        #     goal="Review the patch and make sure it fixes the issue.",
-        #     backstory=reviewer_backstory_added_instruction,
-        #     verbose=True,
-        #     llm=llm,
-        #     memory=True,
-        #     step_callback=self.add_in_logs,
-        #     allow_delegation=True,
-        # )
-
-        # review_task = Task(
-        #     description="Review the patch and make sure it fixes the issue.",
-        #     agent=reviewer_agent,
-        #     context=[coding_task],
-        #     expected_output="The patch is ready to be submitted to the repo.",
-        # )
-
-        # crew = Crew(
-        #     agents=[swe_agent, reviewer_agent],
-        #     tasks=[coding_task, review_task],
-        #     memory=True,
-        # )
-        # crew.kickoff()
->>>>>>> a24108c9
         coding_task.execute()
         print("Getting patch")
         get_patch_resp = self.composio_client.actions.execute(
