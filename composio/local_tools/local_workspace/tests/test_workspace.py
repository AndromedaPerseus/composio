import unittest

<<<<<<< HEAD
from composio.local_tools.local_workspace.cmd_manager.actions.search_cmds import (
    GetCurrentDirCmd,
    GetCurrentDirRequest,
)
=======
import pytest

>>>>>>> c083ed49
from composio.local_tools.local_workspace.commons.history_processor import (
    HistoryProcessor,
)
from composio.local_tools.local_workspace.commons.local_docker_workspace import (
    LocalDockerArgumentsModel,
    WorkspaceManagerFactory,
)
from composio.local_tools.local_workspace.workspace.actions.create_workspace import (
    CreateWorkspaceAction,
    CreateWorkspaceRequest,
)


@pytest.mark.skip(reason="no way of currently testing this in github action")
class TestCreateWorkspaceAction(unittest.TestCase):
    def test_create_workspace(self):
        # Setup - create an instance of CreateWorkspaceAction
        w = WorkspaceManagerFactory()
        h = HistoryProcessor()
        action = CreateWorkspaceAction()
        action.set_workspace_and_history(w, h)

        # Execute the action
        result = action.execute(
            CreateWorkspaceRequest(image_name="sweagent/swe-agent:latest"), {}
        )

        # Verify - Check if the workspace was created successfully
        self.assertIsNotNone(result.workspace_id)


class TestCmds(unittest.TestCase):
    def test_create_dir_cmd(self):
        # Setup - create an instance of CreateWorkspaceAction
        w = WorkspaceManagerFactory()
        h = HistoryProcessor()
        workspace_id = w.get_workspace_manager(
            LocalDockerArgumentsModel(image_name="sweagent/swe-agent:latest")
        )
        action = GetCurrentDirCmd()
        action.set_workspace_and_history(w, h)

        result = action.execute(GetCurrentDirRequest(workspace_id=workspace_id), {})
        print(result)


if __name__ == "__main__":
    unittest.main()<|MERGE_RESOLUTION|>--- conflicted
+++ resolved
@@ -1,14 +1,11 @@
 import unittest
 
-<<<<<<< HEAD
 from composio.local_tools.local_workspace.cmd_manager.actions.search_cmds import (
     GetCurrentDirCmd,
     GetCurrentDirRequest,
 )
-=======
 import pytest
 
->>>>>>> c083ed49
 from composio.local_tools.local_workspace.commons.history_processor import (
     HistoryProcessor,
 )
@@ -52,7 +49,7 @@
         action.set_workspace_and_history(w, h)
 
         result = action.execute(GetCurrentDirRequest(workspace_id=workspace_id), {})
-        print(result)
+        self.assertIsNotNone(result)
 
 
 if __name__ == "__main__":
