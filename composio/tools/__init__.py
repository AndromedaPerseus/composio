--- conflicted
+++ resolved
@@ -56,7 +56,7 @@
         )
         self.runtime = runtime
         self.entity_id = entity_id
-<<<<<<< HEAD
+        self.output_in_file = output_in_file
         
     @property
     def runtime(self) -> str:
@@ -65,9 +65,6 @@
     @runtime.setter
     def runtime(self, value: str) -> None:
         self._runtime = value
-=======
-        self.output_in_file = output_in_file
->>>>>>> 0b828719
 
     def execute_action(
         self,
