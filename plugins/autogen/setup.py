"""
Setup configuration for Composio Autogen plugin
"""

from pathlib import Path

from setuptools import setup


setup(
    name="composio_autogen",
<<<<<<< HEAD
    version="0.3.9rc4",
=======
    version="0.3.9",
>>>>>>> 0b828719
    author="Sawradip",
    author_email="sawradip@composio.dev",
    description="Use Composio to get an array of tools with your Autogen agent.",
    long_description=(Path(__file__).parent / "README.md").read_text(encoding="utf-8"),
    long_description_content_type="text/markdown",
    url="https://github.com/SamparkAI/composio_sdk",
    classifiers=[
        "Programming Language :: Python :: 3",
        "License :: OSI Approved :: Apache Software License",
        "Operating System :: OS Independent",
    ],
    python_requires=">=3.9,<4",
<<<<<<< HEAD
    install_requires=["composio_core===0.3.9rc4", "pyautogen>=0.2.19"],
=======
    install_requires=["composio_core===0.3.9", "pyautogen>=0.2.19"],
>>>>>>> 0b828719
    include_package_data=True,
)<|MERGE_RESOLUTION|>--- conflicted
+++ resolved
@@ -9,11 +9,7 @@
 
 setup(
     name="composio_autogen",
-<<<<<<< HEAD
-    version="0.3.9rc4",
-=======
     version="0.3.9",
->>>>>>> 0b828719
     author="Sawradip",
     author_email="sawradip@composio.dev",
     description="Use Composio to get an array of tools with your Autogen agent.",
@@ -26,10 +22,6 @@
         "Operating System :: OS Independent",
     ],
     python_requires=">=3.9,<4",
-<<<<<<< HEAD
-    install_requires=["composio_core===0.3.9rc4", "pyautogen>=0.2.19"],
-=======
     install_requires=["composio_core===0.3.9", "pyautogen>=0.2.19"],
->>>>>>> 0b828719
     include_package_data=True,
 )