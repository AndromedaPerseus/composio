import os
import types
from inspect import Signature
from typing import Dict, Optional, Union

from lyzr_automata import Tool

from composio import Action, ComposioCore, FrameworkEnum
from composio.sdk.enums import App
from composio.sdk.shared_utils import (
    get_signature_format_from_schema_params,
    json_schema_to_model,
)


client = ComposioCore(
    framework=FrameworkEnum.LYZR, api_key=os.environ.get("COMPOSIO_API_KEY", None)
)


class ComposioToolset:
<<<<<<< HEAD
    def __init__(
        self,
        client: ComposioCore = client,
        entity_id: str = "default",
        connection_ids: Optional[Dict[Union[str, App], str]] = None,
    ):
=======
    def __init__(self, 
                client: ComposioCore = client, 
                entity_id: str = "default", 
                ):
>>>>>>> f4e8299c
        self.client = client
        self.entity_id = entity_id

    def get_lyzr_tool(self, action: Action):
        action_schema = self.client.sdk.get_list_of_actions(actions=[action])[0]
        request_model = json_schema_to_model(action_schema["parameters"])
        response_model = json_schema_to_model(action_schema["response"])

        name = action_schema["name"]
        description = action_schema["description"]
        appName = action_schema["appName"]
        func_params = get_signature_format_from_schema_params(
            action_schema["parameters"]
        )
        action_signature = Signature(parameters=func_params)
        placeholder_function = (
            lambda **kwargs: self.client.execute_action(  # noqa: E731
                action,
                kwargs,
                entity_id=self.entity_id,
                # connection_id=connection_id,
            )
        )
        action_func = types.FunctionType(
            placeholder_function.__code__,
            globals=globals(),
            name=name,
            closure=placeholder_function.__closure__,
        )
        action_func.__signature__ = action_signature
        action_func.__doc__ = description

        lyzr_tool = Tool(
            name=name,
            desc=description,
            function=action_func,
            function_input=request_model,
            function_output=response_model,
            default_params={},
        )

        return lyzr_tool<|MERGE_RESOLUTION|>--- conflicted
+++ resolved
@@ -19,19 +19,10 @@
 
 
 class ComposioToolset:
-<<<<<<< HEAD
-    def __init__(
-        self,
-        client: ComposioCore = client,
-        entity_id: str = "default",
-        connection_ids: Optional[Dict[Union[str, App], str]] = None,
-    ):
-=======
     def __init__(self, 
                 client: ComposioCore = client, 
                 entity_id: str = "default", 
                 ):
->>>>>>> f4e8299c
         self.client = client
         self.entity_id = entity_id
 
