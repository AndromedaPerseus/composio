--- conflicted
+++ resolved
@@ -25,13 +25,8 @@
     install_requires=[
         "lyzr-automata>=0.1.3",
         "pydantic>=2.6.4",
-<<<<<<< HEAD
-        "composio_core===0.2.59",
-        "langchain>=0.1.0",
-=======
         "composio_core===0.2.60",
         "langchain>=0.1.0"
->>>>>>> f4e8299c
     ],
     include_package_data=True,
 )