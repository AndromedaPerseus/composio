--- conflicted
+++ resolved
@@ -10,17 +10,10 @@
     dependencies:
       '@langchain/core':
         specifier: ^0.2.6
-<<<<<<< HEAD
-        version: 0.2.6(langchain@0.2.5(axios@1.7.2)(handlebars@4.7.8)(openai@4.51.0)(playwright@1.44.1))(openai@4.51.0)
-      '@langchain/openai':
-        specifier: ^0.1.2
-        version: 0.1.3(langchain@0.2.5(axios@1.7.2)(handlebars@4.7.8)(openai@4.51.0)(playwright@1.44.1))
-=======
         version: 0.2.6(langchain@0.2.5(axios@1.7.2)(handlebars@4.7.8)(openai@4.51.0)(playwright@1.45.0))(openai@4.51.0)
       '@langchain/openai':
         specifier: ^0.1.2
         version: 0.1.3(langchain@0.2.5(axios@1.7.2)(handlebars@4.7.8)(openai@4.51.0)(playwright@1.45.0))
->>>>>>> 56005ccf
       '@playwright/test':
         specifier: ^1.44.1
         version: 1.44.1
@@ -32,11 +25,7 @@
         version: 2.0.0
       langchain:
         specifier: ^0.2.5
-<<<<<<< HEAD
-        version: 0.2.5(axios@1.7.2)(handlebars@4.7.8)(openai@4.51.0)(playwright@1.44.1)
-=======
         version: 0.2.5(axios@1.7.2)(handlebars@4.7.8)(openai@4.51.0)(playwright@1.45.0)
->>>>>>> 56005ccf
       openai:
         specifier: ^4.50.0
         version: 4.51.0
@@ -1214,27 +1203,21 @@
     engines: {node: '>=16'}
     hasBin: true
 
-<<<<<<< HEAD
-=======
   playwright-core@1.45.0:
     resolution: {integrity: sha512-lZmHlFQ0VYSpAs43dRq1/nJ9G/6SiTI7VPqidld9TDefL9tX87bTKExWZZUF5PeRyqtXqd8fQi2qmfIedkwsNQ==}
     engines: {node: '>=18'}
     hasBin: true
 
->>>>>>> 56005ccf
   playwright@1.44.1:
     resolution: {integrity: sha512-qr/0UJ5CFAtloI3avF95Y0L1xQo6r3LQArLIg/z/PoGJ6xa+EwzrwO5lpNr/09STxdHuUoP2mvuELJS+hLdtgg==}
     engines: {node: '>=16'}
     hasBin: true
 
-<<<<<<< HEAD
-=======
   playwright@1.45.0:
     resolution: {integrity: sha512-4z3ac3plDfYzGB6r0Q3LF8POPR20Z8D0aXcxbJvmfMgSSq1hkcgvFRXJk9rUq5H/MJ0Ktal869hhOdI/zUTeLA==}
     engines: {node: '>=18'}
     hasBin: true
 
->>>>>>> 56005ccf
   proxy-from-env@1.1.0:
     resolution: {integrity: sha512-D+zkORCbA9f1tdWRK0RaCR3GPv50cMxcrz4X8k5LTSUD1Dkw47mKJEZQNunItRTkWwgtaUSo1RVFRIG9ZXiFYg==}
 
@@ -1581,40 +1564,6 @@
 
   '@jsdevtools/ono@7.1.3': {}
 
-<<<<<<< HEAD
-  '@langchain/core@0.2.6(langchain@0.2.5(axios@1.7.2)(handlebars@4.7.8)(openai@4.51.0)(playwright@1.44.1))(openai@4.51.0)':
-    dependencies:
-      ansi-styles: 5.2.0
-      camelcase: 6.3.0
-      decamelize: 1.2.0
-      js-tiktoken: 1.0.12
-      langsmith: 0.1.31(@langchain/core@0.2.6(langchain@0.2.5(axios@1.7.2)(handlebars@4.7.8)(openai@4.51.0)(playwright@1.44.1))(openai@4.51.0))(langchain@0.2.5(axios@1.7.2)(handlebars@4.7.8)(openai@4.51.0)(playwright@1.44.1))(openai@4.51.0)
-      ml-distance: 4.0.1
-      mustache: 4.2.0
-      p-queue: 6.6.2
-      p-retry: 4.6.2
-      uuid: 9.0.1
-      zod: 3.23.8
-      zod-to-json-schema: 3.23.0(zod@3.23.8)
-    transitivePeerDependencies:
-      - langchain
-      - openai
-
-  '@langchain/openai@0.1.3(langchain@0.2.5(axios@1.7.2)(handlebars@4.7.8)(openai@4.51.0)(playwright@1.44.1))':
-    dependencies:
-      '@langchain/core': 0.2.6(langchain@0.2.5(axios@1.7.2)(handlebars@4.7.8)(openai@4.51.0)(playwright@1.44.1))(openai@4.51.0)
-      js-tiktoken: 1.0.12
-      openai: 4.51.0
-      zod: 3.23.8
-      zod-to-json-schema: 3.23.0(zod@3.23.8)
-    transitivePeerDependencies:
-      - encoding
-      - langchain
-
-  '@langchain/textsplitters@0.0.3(langchain@0.2.5(axios@1.7.2)(handlebars@4.7.8)(openai@4.51.0)(playwright@1.44.1))(openai@4.51.0)':
-    dependencies:
-      '@langchain/core': 0.2.6(langchain@0.2.5(axios@1.7.2)(handlebars@4.7.8)(openai@4.51.0)(playwright@1.44.1))(openai@4.51.0)
-=======
   '@langchain/core@0.2.6(langchain@0.2.5(axios@1.7.2)(handlebars@4.7.8)(openai@4.51.0)(playwright@1.45.0))(openai@4.51.0)':
     dependencies:
       ansi-styles: 5.2.0
@@ -1647,7 +1596,6 @@
   '@langchain/textsplitters@0.0.3(langchain@0.2.5(axios@1.7.2)(handlebars@4.7.8)(openai@4.51.0)(playwright@1.45.0))(openai@4.51.0)':
     dependencies:
       '@langchain/core': 0.2.6(langchain@0.2.5(axios@1.7.2)(handlebars@4.7.8)(openai@4.51.0)(playwright@1.45.0))(openai@4.51.0)
->>>>>>> 56005ccf
       js-tiktoken: 1.0.12
     transitivePeerDependencies:
       - langchain
@@ -2289,29 +2237,17 @@
 
   kind-of@6.0.3: {}
 
-<<<<<<< HEAD
-  langchain@0.2.5(axios@1.7.2)(handlebars@4.7.8)(openai@4.51.0)(playwright@1.44.1):
-    dependencies:
-      '@langchain/core': 0.2.6(langchain@0.2.5(axios@1.7.2)(handlebars@4.7.8)(openai@4.51.0)(playwright@1.44.1))(openai@4.51.0)
-      '@langchain/openai': 0.1.3(langchain@0.2.5(axios@1.7.2)(handlebars@4.7.8)(openai@4.51.0)(playwright@1.44.1))
-      '@langchain/textsplitters': 0.0.3(langchain@0.2.5(axios@1.7.2)(handlebars@4.7.8)(openai@4.51.0)(playwright@1.44.1))(openai@4.51.0)
-=======
   langchain@0.2.5(axios@1.7.2)(handlebars@4.7.8)(openai@4.51.0)(playwright@1.45.0):
     dependencies:
       '@langchain/core': 0.2.6(langchain@0.2.5(axios@1.7.2)(handlebars@4.7.8)(openai@4.51.0)(playwright@1.45.0))(openai@4.51.0)
       '@langchain/openai': 0.1.3(langchain@0.2.5(axios@1.7.2)(handlebars@4.7.8)(openai@4.51.0)(playwright@1.45.0))
       '@langchain/textsplitters': 0.0.3(langchain@0.2.5(axios@1.7.2)(handlebars@4.7.8)(openai@4.51.0)(playwright@1.45.0))(openai@4.51.0)
->>>>>>> 56005ccf
       binary-extensions: 2.3.0
       js-tiktoken: 1.0.12
       js-yaml: 4.1.0
       jsonpointer: 5.0.1
       langchainhub: 0.0.11
-<<<<<<< HEAD
-      langsmith: 0.1.31(@langchain/core@0.2.6(langchain@0.2.5(axios@1.7.2)(handlebars@4.7.8)(openai@4.51.0)(playwright@1.44.1))(openai@4.51.0))(langchain@0.2.5(axios@1.7.2)(handlebars@4.7.8)(openai@4.51.0)(playwright@1.44.1))(openai@4.51.0)
-=======
       langsmith: 0.1.31(@langchain/core@0.2.6(langchain@0.2.5(axios@1.7.2)(handlebars@4.7.8)(openai@4.51.0)(playwright@1.45.0))(openai@4.51.0))(langchain@0.2.5(axios@1.7.2)(handlebars@4.7.8)(openai@4.51.0)(playwright@1.45.0))(openai@4.51.0)
->>>>>>> 56005ccf
       ml-distance: 4.0.1
       openapi-types: 12.1.3
       p-retry: 4.6.2
@@ -2322,22 +2258,14 @@
     optionalDependencies:
       axios: 1.7.2
       handlebars: 4.7.8
-<<<<<<< HEAD
-      playwright: 1.44.1
-=======
       playwright: 1.45.0
->>>>>>> 56005ccf
     transitivePeerDependencies:
       - encoding
       - openai
 
   langchainhub@0.0.11: {}
 
-<<<<<<< HEAD
-  langsmith@0.1.31(@langchain/core@0.2.6(langchain@0.2.5(axios@1.7.2)(handlebars@4.7.8)(openai@4.51.0)(playwright@1.44.1))(openai@4.51.0))(langchain@0.2.5(axios@1.7.2)(handlebars@4.7.8)(openai@4.51.0)(playwright@1.44.1))(openai@4.51.0):
-=======
   langsmith@0.1.31(@langchain/core@0.2.6(langchain@0.2.5(axios@1.7.2)(handlebars@4.7.8)(openai@4.51.0)(playwright@1.45.0))(openai@4.51.0))(langchain@0.2.5(axios@1.7.2)(handlebars@4.7.8)(openai@4.51.0)(playwright@1.45.0))(openai@4.51.0):
->>>>>>> 56005ccf
     dependencies:
       '@types/uuid': 9.0.8
       commander: 10.0.1
@@ -2345,13 +2273,8 @@
       p-retry: 4.6.2
       uuid: 9.0.1
     optionalDependencies:
-<<<<<<< HEAD
-      '@langchain/core': 0.2.6(langchain@0.2.5(axios@1.7.2)(handlebars@4.7.8)(openai@4.51.0)(playwright@1.44.1))(openai@4.51.0)
-      langchain: 0.2.5(axios@1.7.2)(handlebars@4.7.8)(openai@4.51.0)(playwright@1.44.1)
-=======
       '@langchain/core': 0.2.6(langchain@0.2.5(axios@1.7.2)(handlebars@4.7.8)(openai@4.51.0)(playwright@1.45.0))(openai@4.51.0)
       langchain: 0.2.5(axios@1.7.2)(handlebars@4.7.8)(openai@4.51.0)(playwright@1.45.0)
->>>>>>> 56005ccf
       openai: 4.51.0
 
   lines-and-columns@1.2.4: {}
@@ -2580,20 +2503,15 @@
 
   playwright-core@1.44.1: {}
 
-<<<<<<< HEAD
-=======
   playwright-core@1.45.0:
     optional: true
 
->>>>>>> 56005ccf
   playwright@1.44.1:
     dependencies:
       playwright-core: 1.44.1
     optionalDependencies:
       fsevents: 2.3.2
 
-<<<<<<< HEAD
-=======
   playwright@1.45.0:
     dependencies:
       playwright-core: 1.45.0
@@ -2601,7 +2519,6 @@
       fsevents: 2.3.2
     optional: true
 
->>>>>>> 56005ccf
   proxy-from-env@1.1.0: {}
 
   punycode@2.3.1: {}
